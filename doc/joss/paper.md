---
title: "EMD: Empirical Mode Decomposition and Hilbert-Huang Spectral Analyses in Python"
tags:
  - Python
  - Time-series
  - Non-linear
  - Dynamics
authors:
  - name: Andrew J. Quinn
    affiliation: 1
  - name: Vitor Lopes-dos-Santos
    affiliation: 2
  - name: David Dupret
    affiliation: 2
  - name: Anna Christina Nobre
    affiliation: "1,3"
  - name: Mark W. Woolrich
    affiliation: 1
affiliations:
  - name: Oxford Centre for Human Brain Activity, Wellcome Centre for Integrative Neuroimaging, Department of Psychiatry, University of Oxford, Oxford, UK
    index: 1
  - name: Medical Research Council Brain Network Dynamics Unit, Nuffield Department of Clinical Neurosciences, University of Oxford, Oxford, OX1 3TH, United Kingdom
    index: 2
  - name: Department of Experimental Psychology, University of Oxford, Oxford. OX2 6GG. UK
    index: 3

date: 30 November 2020
bibliography: paper.bib
---

# Summary

The Empirical Mode Decomposition ([`EMD`](https://emd.readthedocs.io/en/latest/))
package contains Python (>=3.5) functions for analysis of non-linear and
non-stationary oscillatory time series. `EMD` implements a family of sifting
algorithms, instantaneous frequency transformations, power spectrum
construction and single-cycle feature analysis. These implementations are
supported by online documentation containing a range of practical tutorials.

# Statement of Need

Many natural signals contain non-linear or non-sinusoidal features that change
dynamically over time. These complex and dynamic features are often of analytic
interest but can be challenging to isolate and quantify. The Empirical Mode
Decomposition offers a potential solution defined by the sift-algorithm; a
data-adaptive decomposition that separates a signal into a set of Intrinsic
Mode Functions (IMFs) that permit physically interpretable Hilbert transforms
[@Huang1998] and subsequent analysis of instantaneous frequency. Crucially, the
sift is able to efficiently isolate and describe non-linear and non-stationary
signal features as it works on adaptive, local data segments without
prescribing that features remain consistent across the entire signal.

# Package Features

The sift algorithm is implemented in the `emd.sift` module, including the
classic sift (`emd.sift.sift`; @Huang1998), the Ensemble EMD
(`emd.sift.ensemble_sift`; @Wu2009), Masked EMD (`emd.sift.mask_sift`;
@Deering2005) and the second-level sift (`emd.sift.sift_second_layer`;
<<<<<<< HEAD
@Huang2016). An example set of Intrinsic Mode Functions isolated by a
Masked-Sift is shown in Figure 1. The sift functions rest upon a range of
=======
@Huang2016). The emsemble and masked sift variants can be optionally
accelerated by parallel processing (though this is not possible in all variants
of the sift algorithm). An example set of Instrinsic Mode Functions isolated by
a Masked-Sift is shown in Figure 1. The sift functions rest upon a range of
>>>>>>> 4fbea1b6
lower-level utility functions which can be customised and used directly if
needed. All levels of the sift computation are customisable from the top-level
sift functions. Users can configure these sift options using a dictionary-like
`emd.sift.SiftConfig` object. This config can then be passed directly to the
sift functions or saved in `YAML` format for later use or sharing.

Each IMF can be analysed in terms of its instantaneous frequency
characteristics at the full temporal resolution of the dataset [@Huang2009].
The Hilbert-transform is used to construct an energy-frequency or
energy-frequency-time spectrum known as the Hilbert-Huang Transform (HHT). A
second level decomposition of the amplitude modulations of each IMF extends the
HHT to the Holospectrum describing signal energy across carrier frequency,
amplitude modulation frequency and time [@Huang2016]. The frequency transforms are
implemented in the `emd.spectra` submodule. `emd.spectra.frequency_stats`
implements a set of methods for computing instantaneous frequency, phase and
amplitude from a set of IMFs. These can be used as inputs to the
`emd.spectra.hilberthuang` or `emd.spectra.holospectrum` to obtain(?) energy
distributions across time and frequency (see examples in Figures 3 and 4). The
Hilbert-Huang and Holospectrum computations can be very large so these
functions use an efficient sparse array implementation.

The `EMD` toolbox provides a range of functions for the detection of oscillatory
cycles from the IMFs of a signal. Once identified, each cycle can be
characterised by a range of features including its amplitude, frequency and
waveform shape. Tools are provided for detecting continuous chains of
oscillatory cycles and for matching similar cycles across datasets. The cycle
analysis functions are implemented in `emd.cycle`.

A range of utility and support features are included in the `EMD` toolbox.
Firstly, a customisable logger (implemented in `emd.logger`) is threaded
throughout the toolbox to provide progress output about ongoing computations,
warnings and errors. The logger output may be augmented by the user and any
output can be directed to a specified log file in addition to the console.
Secondly, `EMD` is supported by a range of tests implemented in the `py.test`
framework. These include both routine usage tests and tests ensuring that the
behaviour of the sift routines meet a set of pre-specified requirements.
Finally, `emd.support` contains a set of functions for running tests and
checking which versions of `EMD` are currently installed and whether updates
are available on [PyPI](https://pypi.org/project/emd/).

# Target Audience

Since its initial publication in 1998, the EMD approach has had a wide impact
across science and engineering, finding applications in turbulence, fluid
dynamics, geology, biophysics and neuroscience amongst many others. The `EMD`
toolbox will be of interest to scientists, engineers and applied mathematicians
looking to characterise signals with rich dynamics with a high temporal and
spectral resolution.

# State of the field

The popularity of the EMD algorithm has lead to several
implementations which offer overlapping functionality. Here, we include an
incomplete list of these toolboxes providing sift, ensemble sift and HHT
implementations. In Python, there are two substantial EMD implementations
available on the PyPI server. [PyEMD](https://pyemd.readthedocs.io/en/latest/)
and [PyHHT](https://pyhht.readthedocs.io/en/latest/). Each of these packages
implements a family of sifting routines and frequency transforms. Another
implementation of EMD in Matlab and C is available from [Patrick
Flandarin](http://perso.ens-lyon.fr/patrick.flandrin/emd.html). This provides a
wide range of sift functions but limited frequency transform or spectrum
computations. Finally, the basic EMD algorithm and HHT is implemented in the
[MatLab signal processing
toolbox](https://uk.mathworks.com/help/signal/ref/emd.html) (versions >
R2018a).

The `EMD` toolbox covers much of the functionality in these packages within a
single computational framework. Beyond these methods, we add fully-featured
implementations of masked sift and second-level sift routines as well as the
first Python implementation of higher-level Holospectrum analyses. Finally, we
offer a suite of tools designed for analysis of single-cycles of an Intrinsic
Mode Function.

# Installation & Contribution

The `EMD` package is implemented in Python (>=3.5) and is freely available
under a GPL-3 license. The stable version of the package can be installed from
from PyPI.org using ```pip install emd```. Users and developers can also
install from source from [gitlab](https://gitlab.com/emd-dev/emd). Our
[documentation](https://emd.readthedocs.io) provides detailed instructions on
[installation](https://emd.readthedocs.io/en/latest/install.html) and a range
of practical
[tutorials](https://emd.readthedocs.io/en/latest/emd_tutorials/index.html).
Finally, users wishing to submit bug reports or merge-requests are able to do
so on our gitlab page following our [contribution
guidelines](https://emd.readthedocs.io/en/latest/contributing.html).

![A simulated signal with an oscillatory component (black line - top panel) with a set of intrinsic mode functions estimated using a mask sift EMD (coloured lines - lower panels).](figures/emd_joss_example1_sift.png)

<<<<<<< HEAD
![A segment of a simulated signal with its instantaneous amplitude and cycle-maximum amplitude time-series.](figures/emd_joss_example2_amp.png)

![Top panel: An Intrinsic Mode function from a simulated signal (black line) with an amplitude threshold (dotted line). Bottom Panel: 2D Hilbert-Huang Transform. Darker colours indicate greater power and the black lines indicate cycle average instantaneous frequency of large amplitude cycles.](figures/emd_joss_example3_hht.png)

![Top panel: Top panel: A segment of a simulated signal containing two nested oscillations and white noise. One 5Hz oscillation with 0.5Hz amplitude modulation and a 37Hz signal whose amplitude is modulated by the lower-frequency 5Hz oscillation. Bottom left: The 1D Hilbert-Huang transform of this signal. Bottom Center: The 2D Hilbert-Huang transform. Bottom Right: The Holospectrum.](figures/emd_joss_example4_holo.png)
=======
![A segment of a simulated signal with its instantaneous amplitude and cycle-maxiumum amplitude time-series](figures/emd_joss_example2_amp.png)

![Top panel: An Instrinsic Mode function from a simulated signal (black line) and an amplitude threshold (dotted line). Bottom Panel: 2D Hilbert-Huang Transform. Darker colours indicate greater power and the black lines indicate cycle average instantaneous frequency of large amplitude cycles. ](figures/emd_joss_example3_hht.png)

![Top panel: A segment of a simulated containing two nested oscillations and white noise. One 5Hz oscillation with 0.5Hz amplitude modulation and a 37Hz signal whose amplitude is modulated by the lower-frequency 5Hz oscillation. Bottom left: The 1D Hilbert-Huang transform of this signal. Bottom Center: The 2D Hilbert-Huang transform. Bottom Right: The Holospectrum.](figures/emd_joss_example4_holo.png)
>>>>>>> 4fbea1b6

\pagebreak

# Acknowledgements

We would like to thank Norden Huang, Chi-Hung Juan, Jia-Rong Yeh and Wei-Kuang
Liang for enjoyable and fruitful discussions on EMD theory and applications in
recent years. We would also like to thank Jasper Hajonides van der Meulen and
Irene Echeverria-Altuna for their time, patience and feedback on early versions
of this toolbox.

# References<|MERGE_RESOLUTION|>--- conflicted
+++ resolved
@@ -56,15 +56,10 @@
 classic sift (`emd.sift.sift`; @Huang1998), the Ensemble EMD
 (`emd.sift.ensemble_sift`; @Wu2009), Masked EMD (`emd.sift.mask_sift`;
 @Deering2005) and the second-level sift (`emd.sift.sift_second_layer`;
-<<<<<<< HEAD
-@Huang2016). An example set of Intrinsic Mode Functions isolated by a
-Masked-Sift is shown in Figure 1. The sift functions rest upon a range of
-=======
-@Huang2016). The emsemble and masked sift variants can be optionally
+@Huang2016). The ensemble and masked sift variants can be optionally
 accelerated by parallel processing (though this is not possible in all variants
-of the sift algorithm). An example set of Instrinsic Mode Functions isolated by
+of the sift algorithm). An example set of Intrinsic Mode Functions isolated by
 a Masked-Sift is shown in Figure 1. The sift functions rest upon a range of
->>>>>>> 4fbea1b6
 lower-level utility functions which can be customised and used directly if
 needed. All levels of the sift computation are customisable from the top-level
 sift functions. Users can configure these sift options using a dictionary-like
@@ -154,19 +149,11 @@
 
 ![A simulated signal with an oscillatory component (black line - top panel) with a set of intrinsic mode functions estimated using a mask sift EMD (coloured lines - lower panels).](figures/emd_joss_example1_sift.png)
 
-<<<<<<< HEAD
 ![A segment of a simulated signal with its instantaneous amplitude and cycle-maximum amplitude time-series.](figures/emd_joss_example2_amp.png)
 
-![Top panel: An Intrinsic Mode function from a simulated signal (black line) with an amplitude threshold (dotted line). Bottom Panel: 2D Hilbert-Huang Transform. Darker colours indicate greater power and the black lines indicate cycle average instantaneous frequency of large amplitude cycles.](figures/emd_joss_example3_hht.png)
+![Top panel: An Intrinsic Mode function from a simulated signal (black line) and an amplitude threshold (dotted line). Bottom Panel: 2D Hilbert-Huang Transform. Darker colours indicate greater power and the black lines indicate cycle average instantaneous frequency of large amplitude cycles.](figures/emd_joss_example3_hht.png)
 
-![Top panel: Top panel: A segment of a simulated signal containing two nested oscillations and white noise. One 5Hz oscillation with 0.5Hz amplitude modulation and a 37Hz signal whose amplitude is modulated by the lower-frequency 5Hz oscillation. Bottom left: The 1D Hilbert-Huang transform of this signal. Bottom Center: The 2D Hilbert-Huang transform. Bottom Right: The Holospectrum.](figures/emd_joss_example4_holo.png)
-=======
-![A segment of a simulated signal with its instantaneous amplitude and cycle-maxiumum amplitude time-series](figures/emd_joss_example2_amp.png)
-
-![Top panel: An Instrinsic Mode function from a simulated signal (black line) and an amplitude threshold (dotted line). Bottom Panel: 2D Hilbert-Huang Transform. Darker colours indicate greater power and the black lines indicate cycle average instantaneous frequency of large amplitude cycles. ](figures/emd_joss_example3_hht.png)
-
-![Top panel: A segment of a simulated containing two nested oscillations and white noise. One 5Hz oscillation with 0.5Hz amplitude modulation and a 37Hz signal whose amplitude is modulated by the lower-frequency 5Hz oscillation. Bottom left: The 1D Hilbert-Huang transform of this signal. Bottom Center: The 2D Hilbert-Huang transform. Bottom Right: The Holospectrum.](figures/emd_joss_example4_holo.png)
->>>>>>> 4fbea1b6
+![Top panel: A segment of a simulated signal containing two nested oscillations and white noise. One 5Hz oscillation with 0.5Hz amplitude modulation and a 37Hz signal whose amplitude is modulated by the lower-frequency 5Hz oscillation. Bottom left: The 1D Hilbert-Huang transform of this signal. Bottom Center: The 2D Hilbert-Huang transform. Bottom Right: The Holospectrum.](figures/emd_joss_example4_holo.png)
 
 \pagebreak
 
